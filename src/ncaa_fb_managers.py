--- conflicted
+++ resolved
@@ -239,7 +239,6 @@
                     continue
             
             self.logger.info(f"[NCAAFB] Fetching full {year} season schedule from ESPN API...")
-<<<<<<< HEAD
             
             # Start background fetch for complete data
             self._start_background_schedule_fetch(year)
@@ -247,21 +246,6 @@
             # For immediate response, fetch current/recent games only
             year_events = self._fetch_immediate_games(year)
             all_events.extend(year_events)
-=======
-            try:
-                url = f"https://site.api.espn.com/apis/site/v2/sports/football/college-football/scoreboard"
-                response = self.session.get(url, params={"dates": year,"seasontype":2,"limit":1000},headers=self.headers, timeout=15)
-                response.raise_for_status()
-                data = response.json()
-                events = data.get('events', [])
-                if use_cache:
-                    self.cache_manager.set(cache_key, events)
-                self.logger.info(f"[NCAAFB] Successfully fetched and cached {len(events)} events for {year} season.")
-                all_events.extend(events)
-            except requests.exceptions.RequestException as e:
-                self.logger.error(f"[NCAAFB] API error fetching full schedule for {year}: {e}")
-                continue
->>>>>>> 515ae2c7
         
         if not all_events:
             self.logger.warning("[NCAAFB] No events found in schedule data.")
